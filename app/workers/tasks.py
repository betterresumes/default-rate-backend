--- conflicted
+++ resolved
@@ -736,6 +736,7 @@
 ) -> Dict[str, Any]:
     """
     Enhanced Celery task to process quarterly predictions bulk upload with comprehensive logging
+    Enhanced Celery task to process quarterly predictions bulk upload with comprehensive logging
     
     Args:
         job_id: Bulk upload job ID
@@ -751,7 +752,6 @@
     
     # Initialize enhanced logger
     task_logger = TaskLogger("process_quarterly_bulk_upload_task")
-<<<<<<< HEAD
     
     # Initialize error tracking
     error_details = []
@@ -762,13 +762,6 @@
     SessionLocal = get_session_local()
     db = SessionLocal()
     
-=======
-    
-    # Get job details for logging
-    SessionLocal = get_session_local()
-    db = SessionLocal()
-    
->>>>>>> e16d0903
     try:
         job = db.query(BulkUploadJob).filter(BulkUploadJob.id == job_id).first()
         file_name = job.original_filename if job else "unknown-file"
@@ -783,17 +776,12 @@
             queue_priority = "low"
         
         # Log detailed task start
-<<<<<<< HEAD
         task_logger.log_task_start(
-=======
-        task_logger.info(
->>>>>>> e16d0903
             f"📊 Starting quarterly bulk upload processing",
             job_id=job_id,
             user_id=user_id,
             file_name=file_name,
             total_rows=total_rows,
-<<<<<<< HEAD
             processed_rows=0,
             queue_priority=queue_priority,
             successful_rows=0,
@@ -813,271 +801,75 @@
                 "total": total_rows,
                 "job_id": job_id
             }
-=======
-            queue_priority=queue_priority,
-            organization_id=organization_id or "global"
-        )
-        
-        # Update job status
-        update_job_status(job_id, 'processing')
-        
-        # Initialize caches for performance optimization
-        user_cache = {}  # Cache user lookups
-        company_cache = {}  # Cache company lookups
-        
-        # DEBUG: Add logging to identify where task hangs
-        task_logger.info(
-            f"🔍 DEBUG Step 1: Job status updated to processing",
-            job_id=job_id,
-            user_id=user_id,
-            file_name=file_name
->>>>>>> e16d0903
-        )
-        
-        successful_rows = 0
-        failed_rows = 0
-        error_details = []
-        
-        task_logger.info(
-            f"🔍 DEBUG Step 2: Variables initialized",
-            job_id=job_id,
-            user_id=user_id,
-            file_name=file_name
-        )
-        
-        # Progress tracking for large files
-        progress_interval = max(1, total_rows // 20)  # Report progress every 5%
-        next_progress_report = progress_interval
-        
-        task_logger.info(
-            f"🔍 DEBUG Step 3: Progress tracking setup - interval: {progress_interval}",
-            job_id=job_id,
-            user_id=user_id,
-            file_name=file_name,
-            progress_interval=progress_interval
-        )
-        
-        # Main processing loop with enhanced logging
-        try:
-            task_logger.info(
-                f"🔍 DEBUG Step 4: About to start main processing loop",
-                job_id=job_id,
-                user_id=user_id,
-                file_name=file_name
-            )
-            
-            # Test data access BEFORE state update
-            task_logger.info(
-                f"🔍 DEBUG Step 4a: Testing data variable access",
-                job_id=job_id,
-                data_type=type(data).__name__ if data is not None else "None"
-            )
-            
+        )
+        
+        for i, row in enumerate(data):
             try:
-                data_length = len(data) if data is not None else 0
-                task_logger.info(
-                    f"🔍 DEBUG Step 4b: Data length check passed - {data_length} rows",
-                    job_id=job_id,
-                    data_length=data_length
+                company = create_or_get_company(
+                    db=db,
+                    symbol=row['company_symbol'],
+                    name=row['company_name'],
+                    market_cap=safe_float(row['market_cap']),
+                    sector=row['sector'],
+                    organization_id=organization_id,
+                    user_id=user_id
                 )
-            except Exception as data_len_error:
-                task_logger.error(
-                    f"🔍 DEBUG Step 4b: Data length check failed: {data_len_error}",
-                    job_id=job_id
+                
+                existing_prediction = db.query(QuarterlyPrediction).filter(
+                    QuarterlyPrediction.company_id == company.id,
+                    QuarterlyPrediction.reporting_year == str(row['reporting_year']),
+                    QuarterlyPrediction.reporting_quarter == row['reporting_quarter']
+                ).first()
+                
+                if existing_prediction:
+                    failed_rows += 1
+                    error_details.append({
+                        'row': i + 1,
+                        'error': f"Prediction already exists for {row['company_symbol']} {row['reporting_year']} {row['reporting_quarter']}"
+                    })
+                    continue
+                
+                financial_data = {
+                    'total_debt_to_ebitda': safe_float(row['total_debt_to_ebitda']),
+                    'sga_margin': safe_float(row['sga_margin']),
+                    'long_term_debt_to_total_capital': safe_float(row['long_term_debt_to_total_capital']),
+                    'return_on_capital': safe_float(row['return_on_capital'])
+                }
+                
+                ml_result = quarterly_ml_model.predict_quarterly_default_probability(financial_data)
+                
+                if organization_id:
+                    access_level = "organization"
+                else:
+                    user = db.query(User).filter(User.id == user_id).first()
+                    if user and user.role == "super_admin":
+                        access_level = "system"
+                    else:
+                        access_level = "personal"
+                
+                prediction = QuarterlyPrediction(
+                    id=uuid.uuid4(),
+                    company_id=company.id,
+                    organization_id=organization_id,
+                    access_level=access_level,
+                    reporting_year=str(row['reporting_year']),
+                    reporting_quarter=row['reporting_quarter'],
+                    total_debt_to_ebitda=safe_float(row['total_debt_to_ebitda']),
+                    sga_margin=safe_float(row['sga_margin']),
+                    long_term_debt_to_total_capital=safe_float(row['long_term_debt_to_total_capital']),
+                    return_on_capital=safe_float(row['return_on_capital']),
+                    logistic_probability=safe_float(ml_result.get('logistic_probability', 0)),
+                    gbm_probability=safe_float(ml_result.get('gbm_probability', 0)),
+                    ensemble_probability=safe_float(ml_result.get('ensemble_probability', 0)),
+                    risk_level=ml_result['risk_level'],
+                    confidence=safe_float(ml_result['confidence']),
+                    predicted_at=datetime.utcnow(),
+                    created_by=user_id
                 )
-                raise
-            
-            # Test data iteration BEFORE state update
-            task_logger.info(
-                f"🔍 DEBUG Step 4c: Testing data iteration",
-                job_id=job_id
-            )
-            
-            try:
-                if data:
-                    # Test if we can iterate over data
-                    for i, row in enumerate(data):
-                        task_logger.info(
-                            f"🔍 DEBUG Step 4d: Successfully accessed row {i+1}",
-                            job_id=job_id,
-                            row_type=type(row).__name__,
-                            row_keys=list(row.keys()) if hasattr(row, 'keys') else "no_keys"
-                        )
-                        # Only test first row then break
-                        break
-                    task_logger.info(
-                        f"🔍 DEBUG Step 4e: Data iteration test completed successfully",
-                        job_id=job_id
-                    )
-                else:
-                    task_logger.error(
-                        f"🔍 DEBUG Step 4e: Data is empty or None",
-                        job_id=job_id
-                    )
-                    raise ValueError("Data is empty or None")
-            except Exception as iteration_error:
-                task_logger.error(
-                    f"🔍 DEBUG Step 4e: Data iteration failed: {iteration_error}",
-                    job_id=job_id
-                )
-                raise
-            
-            task_logger.info(
-                f"🔍 DEBUG Step 5: About to update Celery state",
-                job_id=job_id,
-                user_id=user_id,
-                file_name=file_name,
-                total_rows=total_rows
-            )
-            
-            # Simplified state update to avoid hang
-            try:
-                task_logger.info(f"🔍 DEBUG Step 5a: Calling basic state update", job_id=job_id)
-                self.update_state(state="PROGRESS")
-                task_logger.info(f"🔍 DEBUG Step 5a: Basic state update successful", job_id=job_id)
-            except Exception as state_error:
-                task_logger.error(f"🔍 DEBUG Step 5a: State update failed: {state_error}", job_id=job_id)
-                raise
-                
-            try:
-                task_logger.info(f"🔍 DEBUG Step 5b: Calling meta state update", job_id=job_id)
-                self.update_state(
-                    state="PROGRESS", 
-                    meta={"status": "Processing quarterly predictions..."}
-                )
-                task_logger.info(f"🔍 DEBUG Step 5b: Meta state update successful", job_id=job_id)
-            except Exception as meta_error:
-                task_logger.error(f"🔍 DEBUG Step 5b: Meta state update failed: {meta_error}", job_id=job_id)
-                raise
-            
-            task_logger.info(
-                f"🔍 DEBUG Step 6: Celery state updated successfully",
-                job_id=job_id,
-                user_id=user_id,
-                file_name=file_name
-            )
-            
-            task_logger.info(
-                f"🔍 DEBUG Step 7: Starting actual data processing loop",
-                job_id=job_id,
-                user_id=user_id,
-                file_name=file_name,
-                total_rows=total_rows
-            )
-            
-            # Test data access in steps to identify hang location
-            try:
-                data_type = type(data).__name__
-                task_logger.info(f"🔍 DEBUG Step 7a: Data type: {data_type}", job_id=job_id)
-            except Exception as e:
-                task_logger.error(f"🔍 DEBUG Step 7a: Failed to get data type: {e}", job_id=job_id)
-                raise
-                
-            try:
-                data_length = len(data) if data else 0
-                task_logger.info(f"🔍 DEBUG Step 7b: Data length: {data_length}", job_id=job_id)
-            except Exception as e:
-                task_logger.error(f"🔍 DEBUG Step 7b: Failed to get data length: {e}", job_id=job_id)
-                raise
-            
-            try:
-                first_row_preview = str(data[0])[:50] if data and len(data) > 0 else "No data"
-                task_logger.info(f"🔍 DEBUG Step 7c: First row preview: {first_row_preview}", job_id=job_id)
-            except Exception as e:
-                task_logger.error(f"🔍 DEBUG Step 7c: Failed to preview first row: {e}", job_id=job_id)
-                raise
-            
-            if not data:
-                raise ValueError("Data parameter is None or empty")
-            
-            if len(data) == 0:
-                raise ValueError("Data list is empty")
-            
-            # CRITICAL: Test data access immediately
-            try:
-                first_row = data[0]
-                if not isinstance(first_row, dict):
-                    raise ValueError(f"First row is not a dictionary: {type(first_row)}")
-                    
-                # Test required keys
-                required_keys = ['company_symbol', 'company_name', 'reporting_year', 'reporting_quarter']
-                missing_keys = [key for key in required_keys if key not in first_row]
-                if missing_keys:
-                    raise ValueError(f"First row missing required keys: {missing_keys}")
-                    
-            except (IndexError, KeyError, TypeError) as e:
-                raise ValueError(f"Data access test failed: {str(e)}")
-            
-            task_logger.info(
-                f"🔍 DEBUG Step 8: Data validation passed, about to start enumeration",
-                job_id=job_id,
-                data_length=len(data),
-                first_row_keys=list(data[0].keys()) if data and len(data) > 0 else []
-            )
-            
-            # CRITICAL: Add logging around the enumerate call
-            try:
-                task_logger.info(f"🔍 DEBUG Step 8a: Calling enumerate(data)", job_id=job_id)
-                data_iterator = enumerate(data)
-                task_logger.info(f"🔍 DEBUG Step 8b: enumerate() call successful", job_id=job_id)
-                
-                task_logger.info(f"🔍 DEBUG Step 8c: Starting for loop", job_id=job_id)
-                
-                for i, row in data_iterator:
-                    task_logger.info(
-                        f"🔍 DEBUG Step 9: Processing row {i+1}",
-                        job_id=job_id,
-                        row_index=i,
-                        row_type=type(row).__name__,
-                        has_keys=hasattr(row, 'keys')
-                    )
-                    
-                    # Test row access immediately
-                    try:
-                        task_logger.info(f"🔍 DEBUG Step 9a: Testing row data access", job_id=job_id, row_index=i)
-                        
-                        # Test basic row properties
-                        row_str = str(row)[:100]  # First 100 chars
-                        task_logger.info(f"🔍 DEBUG Step 9b: Row string preview: {row_str}", job_id=job_id, row_index=i)
-                        
-                        # Test dictionary access
-                        if hasattr(row, 'keys'):
-                            row_keys = list(row.keys())[:10]  # First 10 keys
-                            task_logger.info(f"🔍 DEBUG Step 9c: Row keys: {row_keys}", job_id=job_id, row_index=i)
-                            
-                            # Test specific key access
-                            company_symbol = row.get('company_symbol', 'MISSING')
-                            task_logger.info(f"🔍 DEBUG Step 9d: Company symbol: {company_symbol}", job_id=job_id, row_index=i)
-                        
-                    except Exception as row_access_error:
-                        task_logger.error(
-                            f"🔍 DEBUG Step 9: Row access failed: {row_access_error}",
-                            job_id=job_id,
-                            row_index=i,
-                            error_type=type(row_access_error).__name__
-                        )
-                        raise
-            
-            except Exception as enumerate_error:
-                task_logger.error(
-                    f"🔍 DEBUG Step 8: Enumerate failed: {enumerate_error}",
-                    job_id=job_id,
-                    error_type=type(enumerate_error).__name__
-                )
-                raise
-            
-            # THIS IS WHERE THE ACTUAL PROCESSING STARTS
-            task_logger.info(f"🔍 DEBUG Step 10: Starting real processing loop", job_id=job_id)
-            
-            for i, row in enumerate(data):
-                # CRITICAL: Add immediate logging when row processing starts
-                task_logger.info(f"🔍 DEBUG Step 11: Row {i+1} processing started", job_id=job_id, row_index=i)
-                
-                # Use both print and task_logger to ensure we capture the logs
-                print(f"[QUARTERLY-DEBUG] Row {i + 1}/{total_rows} - Starting processing")
-                print(f"[QUARTERLY-DEBUG] Row {i + 1} - Type: {type(row)}")
-                
-<<<<<<< HEAD
+                
+                db.add(prediction)
+                successful_rows += 1
+                
                 # Enhanced progress logging every 7 rows or at specific intervals
                 if (i + 1) % 7 == 0 or (i + 1) in [1, 5, 10, 15, 20] or (i + 1) == total_rows:
                     current_time = time.time()
@@ -1132,209 +924,18 @@
                         successful_rows=successful_rows,
                         failed_rows=failed_rows
                     )
-=======
-                # Test basic row access
-                try:
-                    if row is None:
-                        print(f"[QUARTERLY-DEBUG] Row {i + 1} - IS NONE, skipping")
-                        task_logger.error(f"🔍 Row {i+1} is None", job_id=job_id, row_index=i)
-                        continue
                     
-                    print(f"[QUARTERLY-DEBUG] Row {i + 1} - Not None, checking type")
-                    
-                    if not isinstance(row, dict):
-                        print(f"[QUARTERLY-DEBUG] Row {i + 1} - Not a dict: {type(row)}")
-                        task_logger.error(f"🔍 Row {i+1} is not dict: {type(row)}", job_id=job_id, row_index=i)
-                        continue
-                        
-                    print(f"[QUARTERLY-DEBUG] Row {i + 1} - Is dict, checking keys")
-                    
-                    # Test key access
-                    row_keys = list(row.keys())
-                    print(f"[QUARTERLY-DEBUG] Row {i + 1} - Keys: {row_keys[:5]}...")  # First 5 keys
-                    
-                    # Test specific key access that might cause hang
-                    company_symbol = row.get('company_symbol')
-                    print(f"[QUARTERLY-DEBUG] Row {i + 1} - Company: {company_symbol}")
-                    
-                    task_logger.info(
-                        f"🔍 DEBUG Step 11a: Row {i+1} basic validation passed",
-                        job_id=job_id,
-                        row_index=i,
-                        company_symbol=company_symbol
-                    )
-                    
-                except Exception as row_validation_error:
-                    print(f"[QUARTERLY-DEBUG] Row {i + 1} - Validation failed: {row_validation_error}")
-                    task_logger.error(
-                        f"🔍 DEBUG Step 11a: Row {i+1} validation failed: {row_validation_error}",
-                        job_id=job_id,
-                        row_index=i
-                    )
-                    continue
-                
-                print(f"[QUARTERLY-DEBUG] Row {i + 1} - Basic validation passed, starting progress check")
-                
-                try:
-                    # Progress reporting with detailed logging
-                    task_logger.info(f"🔍 DEBUG Step 12: Progress check for row {i+1}", job_id=job_id, row_index=i)
->>>>>>> e16d0903
-                    
-                    if i >= next_progress_report or i == total_rows - 1:
-                        print(f"[QUARTERLY-DEBUG] Row {i + 1} - Progress reporting triggered")
-                        
-                        progress_percent = (i / total_rows) * 100
-                        elapsed_time = time.time() - start_time
-                        rows_per_second = i / elapsed_time if elapsed_time > 0 else 0
-                        estimated_remaining = ((total_rows - i) / rows_per_second) if rows_per_second > 0 else 0
-                        
-                        task_logger.info(
-                            f"📈 Processing progress: {progress_percent:.1f}% ({i}/{total_rows} rows)",
-                            job_id=job_id,
-                            user_id=user_id,
-                            file_name=file_name,
-                            total_rows=total_rows,
-                            processed_rows=i,
-                            queue_priority=queue_priority,
-                            successful_rows=successful_rows,
-                            failed_rows=failed_rows,
-                            estimated_remaining_seconds=estimated_remaining
-                        )
-                        next_progress_report = min(i + progress_interval, total_rows)
-                        
-                        print(f"[QUARTERLY-DEBUG] Row {i + 1} - About to update job status")
-                        
-                        # Update job progress
-                        update_job_status(
-                            job_id, 
-                            'processing', 
-                            processed_rows=i,
-                            successful_rows=successful_rows,
-                            failed_rows=failed_rows
-                        )
-                        
-                        print(f"[QUARTERLY-DEBUG] Row {i + 1} - Job status updated successfully")
-                    
-                    print(f"[QUARTERLY-DEBUG] Row {i + 1} - Progress check completed, starting individual row processing")
-                    
-                    # Process individual row with error resilience
-                    try:
-                        task_logger.info(f"🔍 DEBUG Step 13: Processing individual row {i+1}", job_id=job_id, row_index=i)
-                        
-                        print(f"[QUARTERLY-DEBUG] Row {i + 1} - About to create/get company")
-                        
-                        company = create_or_get_company_cached(
-                            db=db,
-                            symbol=row['company_symbol'],
-                            name=row['company_name'],
-                            market_cap=safe_float(row['market_cap']),
-                            sector=row['sector'],
-                            organization_id=organization_id,
-                            user_id=user_id,
-                            user_cache=user_cache,
-                            company_cache=company_cache
-                        )
-                        
-                        # Check for existing prediction
-                        existing_prediction = db.query(QuarterlyPrediction).filter(
-                            QuarterlyPrediction.company_id == company.id,
-                            QuarterlyPrediction.reporting_year == str(row['reporting_year']),
-                            QuarterlyPrediction.reporting_quarter == str(row['reporting_quarter'])
-                        ).first()
-                        
-                        if existing_prediction:
-                            failed_rows += 1
-                            error_details.append({
-                                'row': i + 1,
-                                'company_symbol': row.get('company_symbol', 'N/A'),
-                                'error': f"Quarterly prediction already exists for {row['reporting_year']} Q{row['reporting_quarter']}"
-                            })
-                            continue
-                        
-                        # Prepare financial data
-                        financial_data = {
-                            'total_debt_to_ebitda': safe_float(row['total_debt_to_ebitda']),
-                            'sga_margin': safe_float(row['sga_margin']),
-                            'long_term_debt_to_total_capital': safe_float(row['long_term_debt_to_total_capital']),
-                            'return_on_capital': safe_float(row['return_on_capital'])
-                        }
-                        
-                        # ML Prediction  
-                        ml_result = quarterly_ml_model.predict_quarterly_default_probability(financial_data)
-                        
-                        # Determine access level
-                        if organization_id:
-                            access_level = "organization"
-                        else:
-                            user = db.query(User).filter(User.id == user_id).first()
-                            if user and user.role == "super_admin":
-                                access_level = "system"
-                            else:
-                                access_level = "personal"
-                        
-                        # Create prediction record
-                        prediction = QuarterlyPrediction(
-                            id=uuid.uuid4(),
-                            company_id=company.id,
-                            organization_id=organization_id,
-                            access_level=access_level,
-                            reporting_year=str(row['reporting_year']),
-                            reporting_quarter=str(row['reporting_quarter']),
-                            total_debt_to_ebitda=safe_float(row['total_debt_to_ebitda']),
-                            sga_margin=safe_float(row['sga_margin']),
-                            long_term_debt_to_total_capital=safe_float(row['long_term_debt_to_total_capital']),
-                            return_on_capital=safe_float(row['return_on_capital']),
-                            logistic_probability=safe_float(ml_result.get('logistic_probability', 0)),
-                            gbm_probability=safe_float(ml_result.get('gbm_probability', 0)),
-                            ensemble_probability=safe_float(ml_result.get('ensemble_probability', 0)),
-                            risk_level=ml_result.get('risk_level', 'Unknown'),
-                            confidence=safe_float(ml_result.get('confidence', 0)),
-                            predicted_at=datetime.utcnow(),
-                            created_by=user_id
-                        )
-                        
-                        db.add(prediction)
-                        successful_rows += 1
-                        
-                        # Commit in batches for performance
-                        if (i + 1) % 50 == 0:
-                            db.commit()
-                        
-                        # Update task state for UI
-                        self.update_state(
-                            state="PROGRESS",
-                            meta={
-                                "status": f"Processed {i + 1}/{total_rows} quarterly predictions",
-                                "current": i + 1,
-                                "total": total_rows,
-                                "successful": successful_rows,
-                                "failed": failed_rows,
-                                "job_id": job_id
-                            }
-                        )
-                        
-                    except Exception as row_error:
-                        failed_rows += 1
-                        error_details.append({
-                            'row': i + 1,
-                            'company_symbol': row.get('company_symbol', 'N/A'),
-                            'error': f"Row processing failed: {str(row_error)[:100]}"
-                        })
-                        
-                        # Rollback this row's changes but continue processing
-                        db.rollback()
-                        continue
-                
-                except Exception as loop_error:
-                    failed_rows += 1
-                    error_details.append({
-                        'row': i + 1,
-                        'company_symbol': row.get('company_symbol', 'N/A') if 'row' in locals() else 'N/A',
-                        'error': f"Unexpected error: {str(loop_error)[:100]}"
-                    })
-                    continue
+            except Exception as row_error:
+                failed_rows += 1
+                error_details.append({
+                    'row': i + 1,
+                    'data': {k: str(v) for k, v in row.items()},  
+                    'error': str(row_error)
+                })
+                
+                db.rollback()
+                continue
             
-<<<<<<< HEAD
         # Final commit and completion logging
         db.commit()
         
@@ -1380,101 +981,11 @@
         }
         
         return result
-=======
-            # Final commit
-            db.commit()
-            
-            # Calculate final metrics
-            processing_time = time.time() - start_time
-            rows_per_second = successful_rows / processing_time if processing_time > 0 else 0
-            success_rate = (successful_rows / total_rows * 100) if total_rows > 0 else 0
-            
-            # Final status update with comprehensive metrics
-            task_logger.success(
-                f"🎉 Quarterly bulk upload completed successfully",
-                job_id=job_id,
-                user_id=user_id,
-                file_name=file_name,
-                total_rows=total_rows,
-                successful_rows=successful_rows,
-                failed_rows=failed_rows,
-                processing_time_seconds=processing_time,
-                rows_per_second=rows_per_second,
-                success_rate_percent=success_rate,
-                queue_priority=queue_priority
-            )
-            
-            # Update database job status
-            update_job_status(
-                job_id,
-                'completed',
-                processed_rows=total_rows,
-                successful_rows=successful_rows,
-                failed_rows=failed_rows,
-                error_details={'errors': error_details[:100]}  # Limit stored errors
-            )
-            
-            return {
-                "status": "completed",
-                "job_id": job_id,
-                "total_rows": total_rows,
-                "successful_rows": successful_rows,
-                "failed_rows": failed_rows,
-                "processing_time_seconds": round(processing_time, 2),
-                "rows_per_second": round(rows_per_second, 2),
-                "success_rate_percent": round(success_rate, 1),
-                "errors": error_details[:10]  # Return limited errors for response
-            }
-            
-        except Exception as processing_error:
-            # Handle processing loop errors
-            error_msg = f"Processing loop failed: {str(processing_error)}"
-            
-            task_logger.error(
-                f"❌ Quarterly bulk upload processing failed",
-                job_id=job_id,
-                user_id=user_id,
-                file_name=file_name,
-                total_rows=total_rows,
-                processed_rows=successful_rows + failed_rows,
-                error_message=error_msg,
-                queue_priority=queue_priority
-            )
-            
-            db.rollback()
-            
-            update_job_status(
-                job_id,
-                'failed',
-                processed_rows=successful_rows + failed_rows,
-                successful_rows=successful_rows,
-                failed_rows=failed_rows,
-                error_message=error_msg,
-                error_details={'errors': error_details}
-            )
-            
-            return {
-                "status": "failed",
-                "job_id": job_id,
-                "error": error_msg,
-                "total_rows": total_rows,
-                "successful_rows": successful_rows,
-                "failed_rows": failed_rows,
-                "processing_time_seconds": round(time.time() - start_time, 2),
-                "errors": error_details[:10]
-            }
->>>>>>> e16d0903
             
     except Exception as e:
-        # Handle initialization/setup errors
         db.rollback()
-        error_msg = f"Task initialization failed: {str(e)}"
-        
-        task_logger.error(
-            f"❌ Quarterly bulk upload task failed",
-            job_id=job_id,
-            error_message=error_msg
-        )
+        error_msg = str(e)
+        logger.error(f"Bulk upload job {job_id} failed: {error_msg}")
         
         # Use empty list if error_details is not defined yet
         error_list = locals().get('error_details', [])
@@ -1483,11 +994,7 @@
             job_id,
             'failed',
             error_message=error_msg,
-<<<<<<< HEAD
             error_details={'errors': error_list}
-=======
-            error_details={'initialization_error': str(e)}
->>>>>>> e16d0903
         )
         
         self.update_state(
